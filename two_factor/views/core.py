import logging
from base64 import b32encode
from binascii import unhexlify

import django_otp
import qrcode
import qrcode.image.svg
from django.conf import settings
from django.contrib.auth import REDIRECT_FIELD_NAME, login as login
from django.contrib.auth.decorators import login_required
from django.contrib.auth.forms import AuthenticationForm
from django.contrib.sites.shortcuts import get_current_site
from django.core.urlresolvers import reverse, reverse_lazy
from django.forms import Form
from django.http import Http404, HttpResponse
from django.shortcuts import redirect, resolve_url
from django.utils.http import is_safe_url
from django.utils.module_loading import import_string
from django.views.decorators.cache import never_cache
from django.views.decorators.debug import sensitive_post_parameters
from django.views.generic import DeleteView, FormView, TemplateView
from django.views.generic.base import View
from django_otp.decorators import otp_required
from django_otp.plugins.otp_static.models import StaticDevice, StaticToken
from django_otp.util import random_hex

from two_factor import signals
from two_factor.models import get_available_methods
from two_factor.utils import totp_digits

from ..forms import (
    AuthenticationTokenForm, BackupTokenForm, DeviceValidationForm, MethodForm,
    PhoneNumberForm, PhoneNumberMethodForm, TOTPDeviceForm, YubiKeyDeviceForm,
)
from ..models import PhoneDevice, get_available_phone_methods
from ..utils import backup_phones, default_device, get_otpauth_url
from .utils import IdempotentSessionWizardView, class_view_decorator

try:
    from otp_yubikey.models import ValidationService, RemoteYubikeyDevice
except ImportError:
    ValidationService = RemoteYubikeyDevice = None


logger = logging.getLogger(__name__)


@class_view_decorator(sensitive_post_parameters())
@class_view_decorator(never_cache)
class LoginView(IdempotentSessionWizardView):
    """
    View for handling the login process, including OTP verification.

    The login process is composed like a wizard. The first step asks for the
    user's credentials. If the credentials are correct, the wizard proceeds to
    the OTP verification step. If the user has a default OTP device configured,
    that device is asked to generate a token (send sms / call phone) and the
    user is asked to provide the generated token. The backup devices are also
    listed, allowing the user to select a backup device for verification.
    """
    template_name = 'two_factor/core/login.html'
    form_list = (
        ('auth', AuthenticationForm),
        ('token', AuthenticationTokenForm),
        ('backup', BackupTokenForm),
    )
    idempotent_dict = {
        'token': False,
        'backup': False,
    }

    def has_token_step(self):
        return default_device(self.get_user())

    def has_backup_step(self):
        return default_device(self.get_user()) and \
            'token' not in self.storage.validated_step_data

    condition_dict = {
        'token': has_token_step,
        'backup': has_backup_step,
    }
    redirect_field_name = REDIRECT_FIELD_NAME

    def __init__(self, **kwargs):
        super(LoginView, self).__init__(**kwargs)
        self.user_cache = None
        self.device_cache = None

    def post(self, *args, **kwargs):
        """
        The user can select a particular device to challenge, being the backup
        devices added to the account.
        """
        # Generating a challenge doesn't require to validate the form.
        if 'challenge_device' in self.request.POST:
            return self.render_goto_step('token')

        return super(LoginView, self).post(*args, **kwargs)

    def done(self, form_list, **kwargs):
        """
        Login the user and redirect to the desired page.
        """
        login(self.request, self.get_user())

        redirect_to = self.request.GET.get(self.redirect_field_name, '')
        if not is_safe_url(url=redirect_to, host=self.request.get_host()):
            redirect_to = resolve_url(settings.LOGIN_REDIRECT_URL)

        device = getattr(self.get_user(), 'otp_device', None)
        if device:
            signals.user_verified.send(sender=__name__, request=self.request,
                                       user=self.get_user(), device=device)
        return redirect(redirect_to)

    def get_form_kwargs(self, step=None):
        """
        AuthenticationTokenForm requires the user kwarg.
        """
        if step in ('token', 'backup'):
            return {
                'user': self.get_user(),
                'initial_device': self.get_device(step),
            }
        return {}

    def get_device(self, step=None):
        """
        Returns the OTP device selected by the user, or his default device.
        """
        if not self.device_cache:
            challenge_device_id = self.request.POST.get('challenge_device', None)
            if challenge_device_id:
                for device in backup_phones(self.get_user()):
                    if device.persistent_id == challenge_device_id:
                        self.device_cache = device
                        break
            if step == 'backup':
                try:
                    self.device_cache = self.get_user().staticdevice_set.get(name='backup')
                except StaticDevice.DoesNotExist:
                    pass
            if not self.device_cache:
                self.device_cache = default_device(self.get_user())
        return self.device_cache

    def render(self, form=None, **kwargs):
        """
        If the user selected a device, ask the device to generate a challenge;
        either making a phone call or sending a text message.
        """
        if self.steps.current == 'token':
            self.get_device().generate_challenge()
        return super(LoginView, self).render(form, **kwargs)

    def get_user(self):
        """
        Returns the user authenticated by the AuthenticationForm. Returns False
        if not a valid user; see also issue #65.
        """
        if not self.user_cache:
            form_obj = self.get_form(step='auth',
                                     data=self.storage.get_step_data('auth'))
            self.user_cache = form_obj.is_valid() and form_obj.user_cache
        return self.user_cache

    def get_context_data(self, form, **kwargs):
        """
        Adds user's default and backup OTP devices to the context.
        """
        context = super(LoginView, self).get_context_data(form, **kwargs)
        if self.steps.current == 'token':
            context['device'] = self.get_device()
            context['other_devices'] = [
                phone for phone in backup_phones(self.get_user())
                if phone != self.get_device()]
            try:
                context['backup_tokens'] = self.get_user().staticdevice_set\
                    .get(name='backup').token_set.count()
            except StaticDevice.DoesNotExist:
                context['backup_tokens'] = 0

        context['cancel_url'] = resolve_url(settings.LOGOUT_URL)
        return context


@class_view_decorator(never_cache)
@class_view_decorator(login_required)
class SetupView(IdempotentSessionWizardView):
    """
    View for handling OTP setup using a wizard.

    The first step of the wizard shows an introduction text, explaining how OTP
    works and why it should be enabled. The user has to select the verification
    method (generator / call / sms) in the second step. Depending on the method
    selected, the third step configures the device. For the generator method, a
    QR code is shown which can be scanned using a mobile phone app and the user
    is asked to provide a generated token. For call and sms methods, the user
    provides the phone number which is then validated in the final step.
    """
    success_url = 'two_factor:setup_complete'
    qrcode_url = 'two_factor:qr'
    template_name = 'two_factor/core/setup.html'
    session_key_name = 'django_two_factor-qr_secret_key'
    initial_dict = {}
    form_list = (
        ('welcome', Form),
        ('method', MethodForm),
        ('generator', TOTPDeviceForm),
        ('sms', PhoneNumberForm),
        ('call', PhoneNumberForm),
        ('validation', DeviceValidationForm),
        ('yubikey', YubiKeyDeviceForm),
    )
    condition_dict = {
        'generator': lambda self: self.get_method() == 'generator',
        'call': lambda self: self.get_method() == 'call',
        'sms': lambda self: self.get_method() == 'sms',
        'validation': lambda self: self.get_method() in ('sms', 'call'),
        'yubikey': lambda self: self.get_method() == 'yubikey',
    }
    idempotent_dict = {
        'yubikey': False,
    }

    def get_method(self):
        method_data = self.storage.validated_step_data.get('method', {})
        return method_data.get('method', None)

    def get(self, request, *args, **kwargs):
        """
        Start the setup wizard. Redirect if already enabled.
        """
        if default_device(self.request.user):
            return redirect(self.success_url)
        return super(SetupView, self).get(request, *args, **kwargs)

    def get_form_list(self):
        """
        Check if there is only one method, then skip the MethodForm from form_list
        """
        form_list = super(SetupView, self).get_form_list()
        available_methods = get_available_methods()
        if len(available_methods) == 1:
            form_list.pop('method', None)
            method_key, _ = available_methods[0]
            self.storage.validated_step_data['method'] = {'method': method_key}
        return form_list

    def render_next_step(self, form, **kwargs):
        """
        In the validation step, ask the device to generate a challenge.
        """
        next_step = self.steps.next
        if next_step == 'validation':
            try:
                self.get_device().generate_challenge()
                kwargs["challenge_succeeded"] = True
            except:
                logger.exception("Could not generate challenge")
                kwargs["challenge_succeeded"] = False
        return super(SetupView, self).render_next_step(form, **kwargs)

    def done(self, form_list, **kwargs):
        """
        Finish the wizard. Save all forms and redirect.
        """
        # Remove secret key used for QR code generation
        try:
            del self.request.session[self.session_key_name]
        except KeyError:
            pass

        # TOTPDeviceForm
        if self.get_method() == 'generator':
            form = [form for form in form_list if isinstance(form, TOTPDeviceForm)][0]
            device = form.save()

        # PhoneNumberForm / YubiKeyDeviceForm
        elif self.get_method() in ('call', 'sms', 'yubikey'):
            device = self.get_device()
            device.save()

        else:
            raise NotImplementedError("Unknown method '%s'" % self.get_method())

        django_otp.login(self.request, device)
        return redirect(self.success_url)

    def get_form_kwargs(self, step=None):
        kwargs = {}
        if step == 'generator':
            kwargs.update({
                'key': self.get_key(step),
                'user': self.request.user,
            })
        if step in ('validation', 'yubikey'):
            kwargs.update({
                'device': self.get_device()
            })
        metadata = self.get_form_metadata(step)
        if metadata:
            kwargs.update({
                'metadata': metadata,
            })
        return kwargs

    def get_device(self, **kwargs):
        """
        Uses the data from the setup step and generated key to recreate device.

        Only used for call / sms -- generator uses other procedure.
        """
        method = self.get_method()
        kwargs = kwargs or {}
        kwargs['name'] = 'default'
        kwargs['user'] = self.request.user

        if method in ('call', 'sms'):
            kwargs['method'] = method
            kwargs['number'] = self.storage.validated_step_data\
                .get(method, {}).get('number')
            return PhoneDevice(key=self.get_key(method), **kwargs)

        if method == 'yubikey':
            kwargs['public_id'] = self.storage.validated_step_data\
                .get('yubikey', {}).get('token', '')[:-32]
            try:
                kwargs['service'] = ValidationService.objects.get(name='default')
            except ValidationService.DoesNotExist:
                raise KeyError("No ValidationService found with name 'default'")
            except ValidationService.MultipleObjectsReturned:
                raise KeyError("Multiple ValidationService found with name 'default'")
            return RemoteYubikeyDevice(**kwargs)

    def get_key(self, step):
        self.storage.extra_data.setdefault('keys', {})
        if step in self.storage.extra_data['keys']:
            return self.storage.extra_data['keys'].get(step)
        key = random_hex(20).decode('ascii')
        self.storage.extra_data['keys'][step] = key
        return key

    def get_context_data(self, form, **kwargs):
        context = super(SetupView, self).get_context_data(form, **kwargs)
        if self.steps.current == 'generator':
            key = self.get_key('generator')
            rawkey = unhexlify(key.encode('ascii'))
            b32key = b32encode(rawkey).decode('utf-8')
            self.request.session[self.session_key_name] = b32key
            context.update({
                'QR_URL': reverse(self.qrcode_url)
            })
        elif self.steps.current == 'validation':
            context['device'] = self.get_device()
        context['cancel_url'] = resolve_url(settings.LOGIN_REDIRECT_URL)
        return context

    def process_step(self, form):
        if hasattr(form, 'metadata'):
            self.storage.extra_data.setdefault('forms', {})
            self.storage.extra_data['forms'][self.steps.current] = form.metadata
        return super(SetupView, self).process_step(form)

    def get_form_metadata(self, step):
        self.storage.extra_data.setdefault('forms', {})
        return self.storage.extra_data['forms'].get(step, None)


@class_view_decorator(never_cache)
@class_view_decorator(otp_required)
class BackupTokensView(FormView):
    """
    View for listing and generating backup tokens.

    A user can generate a number of static backup tokens. When the user loses
    its phone, these backup tokens can be used for verification. These backup
    tokens should be stored in a safe location; either in a safe or underneath
    a pillow ;-).
    """
    form_class = Form
    success_url = 'two_factor:backup_tokens'
    template_name = 'two_factor/core/backup_tokens.html'
    number_of_tokens = 10

    def get_device(self):
        return self.request.user.staticdevice_set.get_or_create(name='backup')[0]

    def get_context_data(self, **kwargs):
        context = super(BackupTokensView, self).get_context_data(**kwargs)
        context['device'] = self.get_device()
        return context

    def form_valid(self, form):
        """
        Delete existing backup codes and generate new ones.
        """
        device = self.get_device()
        device.token_set.all().delete()
        for n in range(self.number_of_tokens):
            device.token_set.create(token=StaticToken.random_token())

        return redirect(self.success_url)


@class_view_decorator(never_cache)
@class_view_decorator(otp_required)
class PhoneSetupView(IdempotentSessionWizardView):
    """
    View for configuring a phone number for receiving tokens.

    A user can have multiple backup :class:`~two_factor.models.PhoneDevice`
    for receiving OTP tokens. If the primary phone number is not available, as
    the battery might have drained or the phone is lost, these backup phone
    numbers can be used for verification.
    """
    template_name = 'two_factor/core/phone_register.html'
    success_url = None
    form_list = (
        ('setup', PhoneNumberMethodForm),
        ('validation', DeviceValidationForm),
    )
    key_name = 'key'

    def __init__(self, **kwargs):
        if not self.success_url and 'success_url' not in kwargs:
            kwargs['success_url'] = resolve_url(settings.LOGIN_REDIRECT_URL)
        super(PhoneSetupView, self).__init__(**kwargs)

    def get(self, request, *args, **kwargs):
        """
        Start the setup wizard. Redirect if no phone methods available.
        """
        if not get_available_phone_methods():
            return redirect(self.success_url)
        return super(PhoneSetupView, self).get(request, *args, **kwargs)

    def done(self, form_list, **kwargs):
        """
        Store the device and redirect to profile page.
        """
        self.get_device(user=self.request.user, name='backup').save()
        return redirect(self.success_url)

    def render_next_step(self, form, **kwargs):
        """
        In the validation step, ask the device to generate a challenge.
        """
        next_step = self.steps.next
        if next_step == 'validation':
            self.get_device().generate_challenge()
        return super(PhoneSetupView, self).render_next_step(form, **kwargs)

    def get_form_kwargs(self, step=None):
        """
        Provide the device to the DeviceValidationForm.
        """
        if step == 'validation':
            return {'device': self.get_device()}
        return {}

    def get_device(self, **kwargs):
        """
        Uses the data from the setup step and generated key to recreate device.
        """
        kwargs = kwargs or {}
        kwargs.update(self.storage.validated_step_data.get('setup', {}))
        return PhoneDevice(key=self.get_key(), **kwargs)

    def get_key(self):
        """
        The key is preserved between steps and stored as ascii in the session.
        """
        if self.key_name not in self.storage.extra_data:
            key = random_hex(20).decode('ascii')
            self.storage.extra_data[self.key_name] = key
        return self.storage.extra_data[self.key_name]

    def get_context_data(self, form, **kwargs):
        kwargs.setdefault('cancel_url', self.success_url)
        return super(PhoneSetupView, self).get_context_data(form, **kwargs)


@class_view_decorator(never_cache)
@class_view_decorator(otp_required)
class PhoneDeleteView(DeleteView):
    """
    View for removing a phone number used for verification.
    """
<<<<<<< HEAD
    def __init__(self, **kwargs):
        if not self.success_url and 'success_url' not in kwargs:
            kwargs['success_url'] = resolve_url(settings.LOGIN_REDIRECT_URL)
        super(PhoneDeleteView, self).__init__(**kwargs)
=======

    success_url = reverse_lazy('two_factor:profile')
>>>>>>> 2a04325f

    def get_queryset(self):
        return self.request.user.phonedevice_set.filter(name='backup')


@class_view_decorator(never_cache)
@class_view_decorator(otp_required)
class SetupCompleteView(TemplateView):
    """
    View congratulation the user when OTP setup has completed.
    """
    template_name = 'two_factor/core/setup_complete.html'

    def get_context_data(self):
        return {
            'phone_methods': get_available_phone_methods(),
        }


@class_view_decorator(never_cache)
@class_view_decorator(login_required)
class QRGeneratorView(View):
    """
    View returns an SVG image with the OTP token information
    """
    http_method_names = ['get']
    default_qr_factory = 'qrcode.image.svg.SvgPathImage'
    session_key_name = 'django_two_factor-qr_secret_key'

    # The qrcode library only supports PNG and SVG for now
    image_content_types = {
        'PNG': 'image/png',
        'SVG': 'image/svg+xml; charset=utf-8',
    }

    def get(self, request, *args, **kwargs):
        # Get the data from the session
        try:
            key = self.request.session[self.session_key_name]
        except KeyError:
            raise Http404()

        # Get data for qrcode
        image_factory_string = getattr(settings, 'TWO_FACTOR_QR_FACTORY', self.default_qr_factory)
        image_factory = import_string(image_factory_string)
        content_type = self.image_content_types[image_factory.kind]
        try:
            username = self.request.user.get_username()
        except AttributeError:
            username = self.request.user.username

        otpauth_url = get_otpauth_url(accountname=username,
                                      issuer=get_current_site(self.request).name,
                                      secret=key,
                                      digits=totp_digits())

        # Make and return QR code
        img = qrcode.make(otpauth_url, image_factory=image_factory)
        resp = HttpResponse(content_type=content_type)
        img.save(resp)
        return resp<|MERGE_RESOLUTION|>--- conflicted
+++ resolved
@@ -416,18 +416,13 @@
     numbers can be used for verification.
     """
     template_name = 'two_factor/core/phone_register.html'
-    success_url = None
+    success_url = reverse_lazy(settings.LOGIN_REDIRECT_URL)
     form_list = (
         ('setup', PhoneNumberMethodForm),
         ('validation', DeviceValidationForm),
     )
     key_name = 'key'
 
-    def __init__(self, **kwargs):
-        if not self.success_url and 'success_url' not in kwargs:
-            kwargs['success_url'] = resolve_url(settings.LOGIN_REDIRECT_URL)
-        super(PhoneSetupView, self).__init__(**kwargs)
-
     def get(self, request, *args, **kwargs):
         """
         Start the setup wizard. Redirect if no phone methods available.
@@ -488,15 +483,7 @@
     """
     View for removing a phone number used for verification.
     """
-<<<<<<< HEAD
-    def __init__(self, **kwargs):
-        if not self.success_url and 'success_url' not in kwargs:
-            kwargs['success_url'] = resolve_url(settings.LOGIN_REDIRECT_URL)
-        super(PhoneDeleteView, self).__init__(**kwargs)
-=======
-
-    success_url = reverse_lazy('two_factor:profile')
->>>>>>> 2a04325f
+    success_url = reverse_lazy(settings.LOGIN_REDIRECT_URL)
 
     def get_queryset(self):
         return self.request.user.phonedevice_set.filter(name='backup')
